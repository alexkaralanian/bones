'use strict'; // eslint-disable-line semi

const debug = require('debug')('oauth')
const Sequelize = require('sequelize')
const db = require('APP/db')
const User = require('./user')

const OAuth = db.define('oauths', {
  uid: Sequelize.STRING,
  provider: Sequelize.STRING,

  // OAuth v2 fields
  accessToken: Sequelize.STRING,
  refreshToken: Sequelize.STRING,

  // OAuth v1 fields
  token: Sequelize.STRING,
  tokenSecret: Sequelize.STRING,

  // The whole profile as JSON
  profileJson: Sequelize.JSON,
}, {
  // Further reading on indexes:
  // 1. Sequelize and indexes: http://docs.sequelizejs.com/en/2.0/docs/models-definition/#indexes
  // 2. Postgres documentation: https://www.postgresql.org/docs/9.1/static/indexes.html
	indexes: [{fields: ['uid'], unique: true}],
})

// OAuth.V2 is a default argument for the OAuth.setupStrategy method - it's our callback function that will execute when the user has successfully logged in
OAuth.V2 = (accessToken, refreshToken, profile, done) =>
  OAuth.findOrCreate({
    where: {
      provider: profile.provider,
      uid: profile.id,
    }
  })
  .spread(oauth => {
    console.log(profile)
    debug('provider:%s will log in user:{name=%s uid=%s}',
      profile.provider,
      profile.displayName,
      profile.id
    )
    oauth.profileJson = profile
    oauth.accessToken = accessToken

    // db.Promise.props is a Bluebird.js method; basically like "all" but for an object whose properties might contain promises.
    // Docs: http://bluebirdjs.com/docs/api/promise.props.html
    return db.Promise.props({
      oauth,
      user: oauth.getUser(),
      _saveProfile: oauth.save(),
    })
<<<<<<< HEAD
    .then(({ oauth, user }) => user ||
      User.create({
        name: profile.displayName,
      }).then(user => db.Promise.props({ // eslint-disable-line no-shadow
        user,
        _setOauthUser: oauth.setUser(user)
      }))
    )
    .then(user => done(null, user))
    .catch(done)
=======
  })
  .then(({ oauth, user }) => user ||
    User.create({
      name: profile.displayName,
    })
    .then(user => db.Promise.props({
      user,
      _setOauthUser: oauth.setUser(user)
    }))
    .then(({user}) => user)
  )
  .then(user => done(null, user))
  .catch(done)
>>>>>>> 7a709f87

// setupStrategy is a wrapper around passport.use, and is called in authentication routes in server/auth.js
OAuth.setupStrategy =
({
  provider,
  strategy,
  config,
  oauth = OAuth.V2,
  passport
}) => {
  const undefinedKeys = Object.keys(config)
        .map(k => config[k])
        .filter(value => typeof value === 'undefined')
  if (undefinedKeys.length) {
    for (let key in config) {
      if (!config[key]) debug('provider:%s: needs environment var %s', provider, key)
    }
    debug('provider:%s will not initialize', provider)
    return
  }

  debug('initializing provider:%s', provider)

  passport.use(new strategy(config, oauth)) // eslint-disable-line new-cap
}

module.exports = OAuth<|MERGE_RESOLUTION|>--- conflicted
+++ resolved
@@ -51,32 +51,19 @@
       user: oauth.getUser(),
       _saveProfile: oauth.save(),
     })
-<<<<<<< HEAD
-    .then(({ oauth, user }) => user ||
-      User.create({
-        name: profile.displayName,
-      }).then(user => db.Promise.props({ // eslint-disable-line no-shadow
-        user,
-        _setOauthUser: oauth.setUser(user)
-      }))
-    )
-    .then(user => done(null, user))
-    .catch(done)
-=======
   })
   .then(({ oauth, user }) => user ||
     User.create({
       name: profile.displayName,
     })
-    .then(user => db.Promise.props({
+    .then(createdUser => db.Promise.props({
       user,
-      _setOauthUser: oauth.setUser(user)
+      _setOauthUser: oauth.setUser(createdUser)
     }))
-    .then(({user}) => user)
+    .then(({user}) => user) // eslint-disable-line no-shadow
   )
   .then(user => done(null, user))
   .catch(done)
->>>>>>> 7a709f87
 
 // setupStrategy is a wrapper around passport.use, and is called in authentication routes in server/auth.js
 OAuth.setupStrategy =
