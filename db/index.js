--- conflicted
+++ resolved
@@ -1,12 +1,7 @@
-<<<<<<< HEAD
 'use strict'; // eslint-disable-line semi
-const debug = require('debug')('sql')
-=======
-'use strict'
 const app = require('APP')
 const debugSQL = require('debug')('sql') // DEBUG=sql
 const debugDB = require('debug')(`${app.name}:db`) // DEBUG=your_app_name:db
->>>>>>> bbfcf95a
 const chalk = require('chalk')
 const Sequelize = require('sequelize')
 
@@ -15,11 +10,7 @@
 
 const url = process.env.DATABASE_URL || `postgres://localhost:5432/${name}`
 
-<<<<<<< HEAD
-console.log(chalk.yellow(`Opening database connection to ${url}`))
-=======
-debugDB(chalk.yellow(`Opening database connection to ${url}`));
->>>>>>> bbfcf95a
+debugDB(chalk.yellow(`Opening database connection to ${url}`))
 
 // create the database instance
 const db = module.exports = new Sequelize(url, {
@@ -37,11 +28,7 @@
 // sync the db, creating it if necessary
 function sync(force = app.isTesting, retries = 0, maxRetries = 5) {
   return db.sync({force})
-<<<<<<< HEAD
-    .then(() => console.log(`Synced models to db ${url}`))
-=======
-    .then(ok => debugDB(`Synced models to db ${url}`))
->>>>>>> bbfcf95a
+    .then(() => debugDB(`Synced models to db ${url}`))
     .catch(fail => {
       // Don't do this auto-create nonsense in prod, or
       // if we've retried too many times.
@@ -54,13 +41,8 @@
         return
       }
       // Otherwise, do this autocreate nonsense
-<<<<<<< HEAD
-      console.log(`${retries ? `[retry ${retries}]` : ''} Creating database ${name}...`)
+      debugDB(`${retries ? `[retry ${retries}]` : ''} Creating database ${name}...`)
       return new Promise((resolve) =>
-=======
-      debugDB(`${retries ? `[retry ${retries}]` : ''} Creating database ${name}...`)
-      return new Promise((resolve, reject) =>
->>>>>>> bbfcf95a
         // 'child_process.exec' docs: https://nodejs.org/api/child_process.html#child_process_child_process_exec_command_options_callback
         require('child_process').exec(`createdb "${name}"`, resolve)
       ).then(() => sync(true, retries + 1))
