'use strict'
<<<<<<< HEAD
const api = require('express').Router()
const db = require('../db')
=======
const epilogue = require('epilogue')

const db = require('APP/db')
const api = require('express').Router()
>>>>>>> 95750763

api
  .get('/heartbeat', (req, res) => res.send({ok: true,}))
  .use('/auth', require('./auth'))

// Epilogue can make routes for us
epilogue.initialize({app: api, sequelize: db})

var users = epilogue.resource({
  model: db.model('users'),
  endpoints: ['/users', '/users/:id']
});

const mustBeLoggedIn = (req, res, context) => {
  if (!req.user) {
    res.status(401).send('You must be logged in')
    return context.stop
  }

  return context.continue
}

const selfOnly = action => (req, res, context) => {
  if (req.params.id !== req.user.id) {
    res.status(403).send(`You can only ${action} yourself.`)
    return context.stop
  }
  return context.continue  
}

const forbidden = message => (req, res, context) => {
  res.status(403).send(message)
  return context.stop
}

users.delete.auth(mustBeLoggedIn)
users.delete.auth(selfOnly)
users.list.auth(forbidden)
users.read.auth(mustBeLoggedIn)


// Send along any errors
api.use((err, req, res, next) => {
  res.status(500).send(err)
})

// No routes matched? 404.
api.use((req, res) => res.status(404).end())

module.exports = api<|MERGE_RESOLUTION|>--- conflicted
+++ resolved
@@ -1,13 +1,8 @@
 'use strict'
-<<<<<<< HEAD
+const epilogue = require('epilogue')
+
 const api = require('express').Router()
 const db = require('../db')
-=======
-const epilogue = require('epilogue')
-
-const db = require('APP/db')
-const api = require('express').Router()
->>>>>>> 95750763
 
 api
   .get('/heartbeat', (req, res) => res.send({ok: true,}))
